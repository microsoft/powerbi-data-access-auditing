--- conflicted
+++ resolved
@@ -24,15 +24,9 @@
         }
 
 
-<<<<<<< HEAD
         [FunctionName(nameof(PowerBiDataSetProcessor_HttpStart))]
         public static async Task<HttpResponseMessage> PowerBiDataSetProcessor_HttpStart(
-            [HttpTrigger(AuthorizationLevel.Anonymous, "get", "post")] HttpRequestMessage req,
-=======
-        [FunctionName($"{nameof(PowerBiDataSetProcessor)}_{nameof(QueueStart)}")]
-        public async Task QueueStart(
             [QueueTrigger("app-trigger-queue", Connection = "StorageAccountQueueEndpoint")] string name,
->>>>>>> e10d8ac2
             [DurableClient] IDurableOrchestrationClient starter,
             ILogger log)
         {
@@ -42,14 +36,9 @@
             log.LogInformation($"Started orchestration with ID = '{instanceId}'.");
         }
 
-<<<<<<< HEAD
+
         [FunctionName(nameof(PowerBiDataSetProcessor_TimerStart))]
         public static async Task PowerBiDataSetProcessor_TimerStart(
-=======
-
-        [FunctionName($"{nameof(PowerBiDataSetProcessor)}_{nameof(TimerStart)}")]
-        public static async Task TimerStart(
->>>>>>> e10d8ac2
             [TimerTrigger("0 0 2 * * *")] TimerInfo myTimer,// At 2:00am
             [DurableClient] IDurableOrchestrationClient starter,
             ILogger log)

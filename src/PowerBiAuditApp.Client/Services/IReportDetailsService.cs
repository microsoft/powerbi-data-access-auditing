--- conflicted
+++ resolved
@@ -5,13 +5,6 @@
 
 namespace PowerBiAuditApp.Client.Services
 {
-<<<<<<< HEAD
-    Task<IList<ReportDetail>> GetReportDetails();
-    Task<IList<ReportDetail>> GetReportDetailsForUser();
-    Task<ReportDetail?> GetReportDetail(Guid workspaceId, Guid reportId);
-    Task<ReportDetail?> GetReportForUser(Guid workspaceId, Guid reportId);
-    Task UpdateReportDetails(IList<ReportDetail> reports, CancellationToken cancellationToken);
-=======
     public interface IReportDetailsService
     {
         Task<IList<ReportDetail>> GetReportDetails();
@@ -19,5 +12,5 @@
         Task<ReportDetail> GetReportDetail(Guid workspaceId, Guid reportId);
         Task<ReportDetail> GetReportForUser(Guid workspaceId, Guid reportId);
     }
->>>>>>> 6171f600
+    Task UpdateReportDetails(IList<ReportDetail> reports, CancellationToken cancellationToken);
 }
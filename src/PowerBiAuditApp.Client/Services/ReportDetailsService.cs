--- conflicted
+++ resolved
@@ -5,6 +5,7 @@
 using System.Threading.Tasks;
 using Azure.Data.Tables;
 using Microsoft.AspNetCore.Http;
+using Microsoft.Extensions.Caching.Memory;
 using PowerBiAuditApp.Models;
 
 namespace PowerBiAuditApp.Client.Services
@@ -12,11 +13,16 @@
     public class ReportDetailsService : IReportDetailsService
     {
         private readonly TableServiceClient _tableServiceClient;
+        private readonly IMemoryCache _memoryCache;
         private readonly IHttpContextAccessor _httpContextAccessor;
 
-        public ReportDetailsService(TableServiceClient tableServiceClient, IHttpContextAccessor httpContextAccessor)
+        private const string CacheKey = nameof(ReportDetail);
+        private const int CacheTime = 30;
+
+        public ReportDetailsService(TableServiceClient tableServiceClient, IMemoryCache memoryCache, IHttpContextAccessor httpContextAccessor)
         {
             _tableServiceClient = tableServiceClient;
+            _memoryCache = memoryCache;
             _httpContextAccessor = httpContextAccessor;
         }
 
@@ -34,7 +40,6 @@
         public async Task<ReportDetail> GetReportDetail(Guid workspaceId, Guid reportId) => (await GetReportDetails()).FirstOrDefault(x => x.GroupId == workspaceId && x.ReportId == reportId);
         public async Task<ReportDetail> GetReportForUser(Guid workspaceId, Guid reportId) => (await GetReportDetailsForUser()).FirstOrDefault(x => x.GroupId == workspaceId && x.ReportId == reportId);
 
-<<<<<<< HEAD
         public Task SaveReportDisplayDetails(IList<ReportDetail> reports, CancellationToken cancellationToken) => ModifyReportDetails(reports, cancellationToken);
 
         private async Task<IList<ReportDetail>> RetrieveReportDetails() =>
@@ -61,19 +66,6 @@
             {
                 await tableClient.UpdateEntityAsync(report, Azure.ETag.All, TableUpdateMode.Merge, cancellationToken);
             }
-=======
-        private async Task<IList<ReportDetail>> RetrieveReportDetails()
-        {
-
-            var reportDetails = new List<ReportDetail>();
-            var tableClient = _tableServiceClient.GetTableClient(nameof(ReportDetail));
-            await tableClient.CreateIfNotExistsAsync();
-            await foreach (var reportDetail in tableClient.QueryAsync<ReportDetail>())
-            {
-                reportDetails.Add(reportDetail);
-            }
-            return reportDetails;
->>>>>>> af7a4e05
         }
     }
 }